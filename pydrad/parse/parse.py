--- conflicted
+++ resolved
@@ -192,14 +192,10 @@
         Quick look at time-distance plots of various quantities. Takes
         the same keyword arguments as `~pydrad.visualize.plot_time_distance`
         """
-<<<<<<< HEAD
-        plot_time_distance(self, quantities, delta_s, **kwargs)
-        plt.show()
-=======
         if quantities is None:
             quantities = ['electron_temperature', 'electron_density', 'velocity']
         _ = plot_time_distance(self, quantities, delta_s, **kwargs)
->>>>>>> b8a5dae1
+        plt.show()
 
     def animate(self, **kwargs):
         """
@@ -268,20 +264,12 @@
     def peek_emission_measure(self, bins=None, bounds=None, **kwargs):
         em, bins = self.column_emission_measure(bins=bins, bounds=bounds)
         bin_centers = (bins[1:] + bins[:-1])/2
-<<<<<<< HEAD
-        if 'cmap' in kwargs:
-            kwargs['cmap'] = {'EM': kwargs['cmap']}
-        if 'norm' in kwargs:
-            kwargs['norm'] = {'EM': kwargs['norm']}
-        plot_time_mesh(self, [('EM', em)], bin_centers, r'$T$', yscale='log', **kwargs)
-        plt.show()
-=======
         # Make API consistent with plot_time_mesh
-        for k in  ['cmap', 'norm', 'units', 'labels']:
+        for k in ['cmap', 'norm', 'units', 'labels']:
             if k in kwargs:
                 kwargs[k] = {'EM': kwargs[k]}
         _ = plot_time_mesh(self, [('EM', em)], bin_centers, r'$T$', yscale='log', **kwargs)
->>>>>>> b8a5dae1
+        plt.show()
 
 
 class Profile(object):
